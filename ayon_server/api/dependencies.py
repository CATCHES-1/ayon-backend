"""Request dependencies."""

import re
from typing import Annotated, get_args

from fastapi import Cookie, Depends, Header, Path, Query, Request

from ayon_server.auth.session import Session
from ayon_server.auth.utils import hash_password
from ayon_server.entities import UserEntity
from ayon_server.exceptions import (
    BadRequestException,
    NotFoundException,
    UnauthorizedException,
    UnsupportedMediaException,
)
from ayon_server.lib.postgres import Postgres
from ayon_server.lib.redis import Redis
from ayon_server.types import (
    API_KEY_REGEX,
    NAME_REGEX,
    PROJECT_NAME_REGEX,
    USER_NAME_REGEX,
    ProjectLevelEntityType,
)
from ayon_server.utils import (
    EntityID,
    json_dumps,
    json_loads,
    parse_access_token,
    parse_api_key,
)


async def dep_access_token(
    authorization: Annotated[str | None, Header()] = None,
    token: Annotated[str | None, Query()] = None,
    access_token: Annotated[str | None, Cookie(alias="accessToken")] = None,
) -> str | None:
    """Parse and return an access token provided in the authorisation header."""
    if token is not None:
        # try to get token from query params
        return token
    elif access_token is not None:
        # try to get token from cookies
        return access_token
    elif authorization is not None:
        # try to get token from headers
        return parse_access_token(authorization)
    else:
        return None


AccessToken = Annotated[str, Depends(dep_access_token)]


async def dep_api_key(authorization: str = Header(None)) -> str | None:
    """Parse and return an api key provided in the authorisation header."""
    api_key = parse_api_key(authorization)
    return api_key


ApiKey = Annotated[str, Depends(dep_api_key)]


async def dep_thumbnail_content_type(content_type: str = Header(None)) -> str:
    """Return the mime type of the thumbnail.

    Raise an `UnsupportedMediaException` if the content type is not supported.
    """
    content_type = content_type.lower()
    if content_type not in ["image/png", "image/jpeg"]:
        raise UnsupportedMediaException("Thumbnail must be in png or jpeg format")
    return content_type


ThumbnailContentType = Annotated[str, Depends(dep_thumbnail_content_type)]


async def dep_current_user(
    request: Request,
    x_as_user: str | None = Header(None, regex=USER_NAME_REGEX),
    x_api_key: str | None = Header(None, regex=API_KEY_REGEX),
    access_token: str | None = Depends(dep_access_token),
    api_key: str | None = Depends(dep_api_key),
) -> UserEntity:
    """Return the currently logged-in user.

    Use `dep_access_token` to ensure a valid access token is provided
    in the authorization header and return the user associated with it.

    This is used as a dependency in the API for all endpoints that
    require authentication.

    Raise an `UnauthorizedException` if the access token is invalid,
    or the user is not permitted to access the endpoint.
    """

    if api_key := x_api_key or api_key:
        hashed_key = hash_password(api_key)
        if (session_data := await Session.check(api_key, request)) is None:
            result = await Postgres.fetch(
                "SELECT * FROM users WHERE data->>'apiKey' = $1 LIMIT 1",
                hashed_key,
            )
            if not result:
                raise UnauthorizedException("Invalid API key")
            user = UserEntity.from_record(result[0])
            session_data = await Session.create(user, request, token=api_key)

    elif access_token is None:
        raise UnauthorizedException("Access token is missing")
    else:
        session_data = await Session.check(access_token, request)

    if not session_data:
        raise UnauthorizedException("Invalid access token")
    await Redis.incr("user-requests", session_data.user.name)
    user = UserEntity.from_record(session_data.user.dict())

    if x_as_user is not None and user.is_service:
        # sudo :)
        user = await UserEntity.load(x_as_user)

    endpoint = request.scope["endpoint"].__name__
    project_name = request.path_params.get("project_name")
    if not user.is_manager:
        perms = user.permissions(project_name)
        if (perms is not None) and perms.endpoints.enabled:
            if endpoint not in perms.endpoints.endpoints:
                raise UnauthorizedException(f"{endpoint} is not accessible")
    return user


CurrentUser = Annotated[UserEntity, Depends(dep_current_user)]


async def dep_current_user_optional(
    request: Request,
    access_token: AccessToken,
    api_key: ApiKey,
    x_as_user: str | None = Header(None, regex=USER_NAME_REGEX),
    x_api_key: str | None = Header(None, regex=API_KEY_REGEX),
) -> UserEntity | None:
    try:
        user = await dep_current_user(
            request=request,
            x_as_user=x_as_user,
            x_api_key=x_api_key,
            access_token=access_token,
            api_key=api_key,
        )
    except UnauthorizedException:
        return None
    return user


CurrentUserOptional = Annotated[UserEntity | None, Depends(dep_current_user_optional)]


async def dep_attribute_name(
    attribute_name: str = Path(
        ...,
        title="Attribute name",
        regex=NAME_REGEX,
    ),
) -> str:
    return attribute_name


AttributeName = Annotated[str, Depends(dep_attribute_name)]


async def dep_new_project_name(
    project_name: str = Path(
        ...,
        title="Project name",
        regex=PROJECT_NAME_REGEX,
    ),
) -> str:
    """Validate and return a project name.

    This only validate the regex and does not care whether
    the project already exists, so it is used in [PUT] /projects
    request to create a new project.
    """
    return project_name


NewProjectName = Annotated[str, Depends(dep_new_project_name)]


async def dep_project_name(
    project_name: str = Path(
        ...,
        title="Project name",
        regex=PROJECT_NAME_REGEX,
    ),
) -> str:
    """Validate and return a project name specified in an endpoint path.

    This dependecy actually validates whether the project exists.
    If the name is specified using wrong letter case, it is corrected
    to match the database record.
    """

    project_list: list[str]
    project_list_data = await Redis.get("global", "project_list")
    if project_list_data:
        project_list = json_loads(project_list_data)
        for pn in project_list:
            if project_name.lower() == pn.lower():
                return pn
    project_list = [
        row["name"] async for row in Postgres.iterate("SELECT name FROM projects")
    ]
    await Redis.set("global", "project_list", json_dumps(project_list))
    for pn in project_list:
        if project_name.lower() == pn.lower():
            return pn
    raise NotFoundException(f"Project {project_name} not found")


ProjectName = Annotated[str, Depends(dep_project_name)]


async def dep_project_name_or_underscore(
    project_name: str = Path(..., title="Project name"),
) -> str:
    if project_name == "_":
        return project_name
    return await dep_project_name(project_name)


ProjectNameOrUnderscore = Annotated[str, Depends(dep_project_name_or_underscore)]


async def dep_user_name(
    user_name: str = Path(..., title="User name", regex=USER_NAME_REGEX),
) -> str:
    """Validate and return a user name specified in an endpoint path."""
    return user_name


UserName = Annotated[str, Depends(dep_user_name)]


async def dep_access_group_name(
    access_group_name: str = Path(
        ...,
        title="Access group name",
        regex=NAME_REGEX,
    ),
) -> str:
    """Validate and return an access group name specified in an endpoint path."""
    return access_group_name


AccessGroupName = Annotated[str, Depends(dep_access_group_name)]


async def dep_secret_name(
    secret_name: str = Path(
        ...,
        title="Secret name",
        regex=NAME_REGEX,
    ),
) -> str:
    """Validate and return a secret name specified in an endpoint path."""
    return secret_name


SecretName = Annotated[str, Depends(dep_secret_name)]


async def dep_path_project_level_entity_type(
    entity_type: str = Path(...),
) -> ProjectLevelEntityType:
    """Validate and return a project level entity type specified in an endpoint path."""
    entity_type = entity_type.rstrip("s")
    if entity_type not in get_args(ProjectLevelEntityType):
        raise ValueError(f"Invalid entity type: {entity_type}")
    return entity_type  # type: ignore


PathProjectLevelEntityType = Annotated[
    ProjectLevelEntityType, Depends(dep_path_project_level_entity_type)
]


async def dep_path_entity_id(
    entity_id: str = Path(..., title="Entity ID", **EntityID.META),
) -> str:
    """Validate and return an entity id specified in an endpoint path."""
    return entity_id


PathEntityID = Annotated[str, Depends(dep_path_entity_id)]


async def dep_folder_id(
    folder_id: str = Path(..., title="Folder ID", **EntityID.META),
) -> str:
    """Validate and return a folder id specified in an endpoint path."""
    return folder_id


FolderID = Annotated[str, Depends(dep_folder_id)]


async def dep_product_id(
    product_id: str = Path(..., title="Product ID", **EntityID.META),
) -> str:
    """Validate and return a product id specified in an endpoint path."""
    return product_id


ProductID = Annotated[str, Depends(dep_product_id)]


async def dep_version_id(
    version_id: str = Path(..., title="Version ID", **EntityID.META),
) -> str:
    """Validate and return  a version id specified in an endpoint path."""
    return version_id


VersionID = Annotated[str, Depends(dep_version_id)]


async def dep_representation_id(
    representation_id: str = Path(..., title="Version ID", **EntityID.META),
) -> str:
    """Validate and return a representation id specified in an endpoint path."""
    return representation_id


RepresentationID = Annotated[str, Depends(dep_representation_id)]


async def dep_task_id(
    task_id: str = Path(..., title="Task ID", **EntityID.META),
) -> str:
    """Validate and return a task id specified in an endpoint path."""
    return task_id


TaskID = Annotated[str, Depends(dep_task_id)]


async def dep_workfile_id(
    workfile_id: str = Path(..., title="Workfile ID", **EntityID.META),
) -> str:
    """Validate and return a workfile id specified in an endpoint path."""
    return workfile_id


WorkfileID = Annotated[str, Depends(dep_workfile_id)]


async def dep_thumbnail_id(
    thumbnail_id: str = Path(..., title="Thumbnail ID", **EntityID.META),
) -> str:
    """Validate and return a thumbnail id specified in an endpoint path."""
    return thumbnail_id


ThumbnailID = Annotated[str, Depends(dep_thumbnail_id)]


async def dep_event_id(
    event_id: str = Path(..., title="Event ID", **EntityID.META),
) -> str:
    """Validate and return a event id specified in an endpoint path."""
    return event_id


EventID = Annotated[str, Depends(dep_event_id)]


async def dep_link_id(
    link_id: str = Path(..., title="Link ID", **EntityID.META),
) -> str:
    """Validate and return a link id specified in an endpoint path."""
    return link_id


LinkID = Annotated[str, Depends(dep_link_id)]


async def dep_link_type(
    link_type: str = Path(..., title="Link Type"),
) -> tuple[str, str, str]:
    """Validate and return a link type specified in an endpoint path.

    Return type is a tuple of (link_type, input_type, output_type)
    """
    try:
        name, input_type, output_type = link_type.split("|")
    except ValueError:
        raise BadRequestException(
            "Link type must be in the format 'name|input_type|output_type'"
        ) from None

    if input_type not in ["folder", "product", "version", "representation", "task"]:
        raise BadRequestException(
            "Link type input type must be one of 'folder', "
            "'product', 'version', 'representation', or 'task'"
        )
    if output_type not in ["folder", "product", "version", "representation", "task"]:
        raise BadRequestException(
            "Link type output type must be one of 'folder', "
            "'product', 'version', 'representation', or 'task'"
        )

    return (name, input_type, output_type)


LinkType = Annotated[tuple[str, str, str], Depends(dep_link_type)]

#
# Site ID
#

SITE_ID_REGEX = r"^[a-z0-9-]+$"


def validate_site_id(site_id: str | None) -> None:
    """Raise a ValueError if the site id is invalid."""

    if site_id is not None and not re.match(SITE_ID_REGEX, site_id):
        raise ValueError(f"Invalid site id: {site_id}")


async def dep_site_id(
    param1: str | None = Query(
        None, title="Site ID", alias="site_id", include_in_schema=False
    ),
    param2: str | None = Query(
        None, title="Site ID", alias="site", include_in_schema=False
    ),
    x_ayon_site_id: str | None = Header(
        None,
        title="Site ID",
        description=(
            "Site ID may be specified either "
            "as a query parameter (`site_id` or `site`) or in a header."
        ),
    ),
) -> str | None:
    """Validate and return a site id

    SiteID may be specified in an endpoint header or query parameter.
    This is usually used for request from the client application.
    """
    site_id = param1 or param2 or x_ayon_site_id
    validate_site_id(site_id)
    return site_id


ClientSiteID = Annotated[str | None, Depends(dep_site_id)]


async def dep_client_site_id(
    param1: str | None = Query(
        None,
        title="Site ID",
        alias="site_id",
        description=(
            "Site ID may be specified a query parameter. "
            "Both `site_id` and its's alias `site` are supported."
        ),
    ),
    param2: str | None = Query(
        None,
        title="Site ID",
        alias="site",
        include_in_schema=False,
    ),
) -> str | None:
    """Validate and return a site id specified as an query argument

    either `site_id` or `site` may be used.
    This is used for management / settings endpoints.
    """
    site_id = param1 or param2
    validate_site_id(site_id)
    return site_id


SiteID = Annotated[str | None, Depends(dep_client_site_id)]

<<<<<<< HEAD
#
# Ynput Cloud related deps
#


async def dep_ynput_cloud_key() -> str:
    res = await Postgres.fetch(
        """
        SELECT value FROM secrets
        WHERE name = 'ynput_cloud_key'
        """
    )
    if not res:
        raise ForbiddenException("Ynput connect key not found")
    return res[0]["value"]


YnputCloudKey = Annotated[str, Depends(dep_ynput_cloud_key)]

INSTANCE_ID: str | None = None


async def dep_instance_id() -> str:
    global INSTANCE_ID
    if INSTANCE_ID is None:
        res = await Postgres.fetch("SELECT value FROM config WHERE key = 'instanceId'")
        assert res, "instance id not set. This shouldn't happen."
        INSTANCE_ID = res[0]["value"]
    return INSTANCE_ID


InstanceID = Annotated[str, Depends(dep_instance_id)]
=======
SiteID = Annotated[str, Depends(dep_site_id)]
>>>>>>> 27d7ea41
<|MERGE_RESOLUTION|>--- conflicted
+++ resolved
@@ -488,41 +488,4 @@
     return site_id
 
 
-SiteID = Annotated[str | None, Depends(dep_client_site_id)]
-
-<<<<<<< HEAD
-#
-# Ynput Cloud related deps
-#
-
-
-async def dep_ynput_cloud_key() -> str:
-    res = await Postgres.fetch(
-        """
-        SELECT value FROM secrets
-        WHERE name = 'ynput_cloud_key'
-        """
-    )
-    if not res:
-        raise ForbiddenException("Ynput connect key not found")
-    return res[0]["value"]
-
-
-YnputCloudKey = Annotated[str, Depends(dep_ynput_cloud_key)]
-
-INSTANCE_ID: str | None = None
-
-
-async def dep_instance_id() -> str:
-    global INSTANCE_ID
-    if INSTANCE_ID is None:
-        res = await Postgres.fetch("SELECT value FROM config WHERE key = 'instanceId'")
-        assert res, "instance id not set. This shouldn't happen."
-        INSTANCE_ID = res[0]["value"]
-    return INSTANCE_ID
-
-
-InstanceID = Annotated[str, Depends(dep_instance_id)]
-=======
-SiteID = Annotated[str, Depends(dep_site_id)]
->>>>>>> 27d7ea41
+SiteID = Annotated[str | None, Depends(dep_client_site_id)]