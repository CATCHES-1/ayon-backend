--- conflicted
+++ resolved
@@ -587,7 +587,7 @@
             defaults=defaults.dict(),
         )
 
-<<<<<<< HEAD
+
     #
     # Actions
     #
@@ -616,7 +616,7 @@
 
         if executor.identifier == "moje-launcher-akce":
             return await executor.create_launcher_action(args=["blabla"])
-=======
+
     async def get_app_host_names(self) -> list[str]:
         """Return a list of application host names that the addon uses.
 
@@ -630,5 +630,4 @@
 
         if self.app_host_name is None:
             return []
-        return [self.app_host_name]
->>>>>>> 86692de7
+        return [self.app_host_name]