--- conflicted
+++ resolved
@@ -1,10 +1,6 @@
 [tool.poetry]
 name = "ayon-server"
-<<<<<<< HEAD
 version = "0.2.0"
-=======
-version = "0.1.0"
->>>>>>> 80772857
 description = ""
 authors = ["Ynput <info@ynput.io>"]
 
