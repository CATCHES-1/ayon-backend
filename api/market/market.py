import semver
from fastapi import BackgroundTasks

from ayon_server.api.dependencies import CurrentUser
from ayon_server.background.metrics_collector import metrics_collector
from ayon_server.exceptions import ForbiddenException

from .common import (
    get_local_latest_addon_versions,
    get_local_production_addon_versions,
    get_market_data,
    is_compatible,
)
from .models import (
    AddonDetail,
    AddonList,
    AddonVersionDetail,
)
from .router import router


async def post_metrics():
    if not metrics_collector.should_collect:
        return
    await metrics_collector.post_metrics()


@router.get("/addons")
<<<<<<< HEAD
async def market_addon_list(user: CurrentUser) -> AddonList:
=======
async def market_addon_list(user: CurrentUser, background_tasks: BackgroundTasks):
>>>>>>> 708ec601
    if not user.is_admin:
        raise ForbiddenException("Only admins can access the market")

    result = await get_market_data("addons")
    addon_list = AddonList(addons=result.get("addons", []))

    installed_addons = await get_local_latest_addon_versions()
    production_addons = await get_local_production_addon_versions()

    for addon in addon_list.addons:
        addon.current_production_version = production_addons.get(addon.name)
        addon.current_latest_version = installed_addons.get(addon.name)

        if (
            semver.compare(
                addon.latest_version,
                addon.current_latest_version or "0.0.0",
            )
            > 0
        ):
<<<<<<< HEAD
            addon.is_outdated = True
    return addon_list
=======
            addon["isOutdated"] = True

    background_tasks.add_task(post_metrics)
    return result
>>>>>>> 708ec601


@router.get("/addons/{addon_name}")
async def market_addon_detail(user: CurrentUser, addon_name: str) -> AddonDetail:
    if not user.is_admin:
        raise ForbiddenException("Only admins can access the market")

    result = await get_market_data("addons", addon_name)
    addon_detail = AddonDetail(**result)

    installed_addons = await get_local_latest_addon_versions()
    production_addons = await get_local_production_addon_versions()

    latest_compatible_version = None
    is_outdated = False

    addon_detail.current_production_version = production_addons.get(addon_name)
    addon_detail.current_latest_version = installed_addons.get(addon_name)

    for version in addon_detail.versions:
        required_version = version.ayon_version
        if required_version and not is_compatible(required_version):
            version.is_compatible = False

        else:
            version.is_compatible = True
            if (
                semver.compare(
                    version.version, installed_addons.get(addon_name, "0.0.0")
                )
                > 0
            ):
                is_outdated = True

            if latest_compatible_version is None:
                latest_compatible_version = version.version
            elif semver.compare(version.version, latest_compatible_version) > 0:
                latest_compatible_version = version.version

        version.is_installed = (
            addon_name in installed_addons
            and installed_addons[addon_name] == version.version
        )
        version.is_production = (
            addon_name in production_addons
            and production_addons[addon_name] == version.version
        )

    warning = None
    if addon_detail.latest_version != latest_compatible_version:
        warning = (
            "There are newer versions available, "
            "but they are not compatible with your Ayon version"
        )

    addon_detail.latest_version = latest_compatible_version
    addon_detail.warning = warning
    addon_detail.is_outdated = is_outdated

    return addon_detail


@router.get("/addons/{addon_name}/{addon_version}")
async def market_addon_version_detail(
    user: CurrentUser,
    addon_name: str,
    addon_version: str,
) -> AddonVersionDetail:
    if not user.is_admin:
        raise ForbiddenException("Only admins can access the market")

    result = await get_market_data("addons", addon_name, addon_version)
    version_detail = AddonVersionDetail(**result)

    required_version = version_detail.ayon_version
    if required_version and not is_compatible(required_version):
        version_detail.is_compatible = False
        version_detail.url = None
    else:
        version_detail.is_compatible = True

    # is installed?

    installed_addons = await get_local_latest_addon_versions()
    version_detail.is_installed = (
        addon_name in installed_addons and installed_addons[addon_name] == addon_version
    )

    # is production?

    production_addons = await get_local_production_addon_versions()
    version_detail.is_production = (
        addon_name in production_addons
        and production_addons[addon_name] == addon_version
    )

    return version_detail<|MERGE_RESOLUTION|>--- conflicted
+++ resolved
@@ -26,11 +26,7 @@
 
 
 @router.get("/addons")
-<<<<<<< HEAD
-async def market_addon_list(user: CurrentUser) -> AddonList:
-=======
 async def market_addon_list(user: CurrentUser, background_tasks: BackgroundTasks):
->>>>>>> 708ec601
     if not user.is_admin:
         raise ForbiddenException("Only admins can access the market")
 
@@ -51,15 +47,11 @@
             )
             > 0
         ):
-<<<<<<< HEAD
+
             addon.is_outdated = True
+    background_tasks.add_task(post_metrics)
     return addon_list
-=======
-            addon["isOutdated"] = True
 
-    background_tasks.add_task(post_metrics)
-    return result
->>>>>>> 708ec601
 
 
 @router.get("/addons/{addon_name}")
